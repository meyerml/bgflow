--- conflicted
+++ resolved
@@ -8,11 +8,11 @@
 from .inverted import InverseFlow
 from .transformer.affine import AffineTransformer
 
-<<<<<<< HEAD
-__all__ = ["SplitFlow", "MergeFlow", "SwapFlow", "CouplingFlow", "WrapFlow", "VolumePreservingWrapFlow"]
-=======
-__all__ = ["SplitFlow", "MergeFlow", "SwapFlow", "CouplingFlow", "WrapFlow", "SetConstantFlow"]
->>>>>>> 0266f4f7
+__all__ = [
+    "SplitFlow", "MergeFlow", "SwapFlow", "CouplingFlow",
+    "WrapFlow", "SetConstantFlow", "VolumePreservingWrapFlow"
+]
+
 
 
 class SplitFlow(Flow):
@@ -211,12 +211,8 @@
     def _forward(self, *xs, **kwargs):
         inp = (xs[i] for i in self._indices)
         output = [xs[i] for i in range(len(xs)) if i not in self._indices]
-<<<<<<< HEAD
-        *yi, dlogp = self._flow(*inp)
+        *yi, dlogp = self._flow(*inp, **kwargs)
         assert len(yi) == len(self._out_indices)
-=======
-        *yi, dlogp = self._flow(*inp, **kwargs)
->>>>>>> 0266f4f7
         for i in self._argsort_out_indices:
             index = self._out_indices[i]
             output.insert(index, yi[i])
@@ -225,19 +221,14 @@
     def _inverse(self, *xs, **kwargs):
         inp = (xs[i] for i in self._out_indices)
         output = [xs[i] for i in range(len(xs)) if i not in self._out_indices]
-<<<<<<< HEAD
-        *yi, dlogp = self._flow(*inp, inverse=True)
+        *yi, dlogp = self._flow(*inp, inverse=True, **kwargs)
         assert len(yi) == len(self._indices)
-=======
-        *yi, dlogp = self._flow(*inp, inverse=True, **kwargs)
->>>>>>> 0266f4f7
         for i in self._argsort_indices:
             index = self._indices[i]
             output.insert(index, yi[i])
         return (*tuple(output), dlogp)
 
 
-<<<<<<< HEAD
 class VolumePreservingWrapFlow(WrapFlow):
     def __init__(
             self,
@@ -317,7 +308,8 @@
     class VolumeSinkConditioner(torch.nn.Module):
         def __init__(self):
             pass
-=======
+
+
 class SetConstantFlow(Flow):
     """A flow that sets some inputs constant in the forward direction and removes them in the inverse.
 
@@ -364,4 +356,3 @@
         batch_shape = list(y[0].shape[:self.n_event_dims0])
         dlogp = torch.zeros(batch_shape + [1], device=y[0].device, dtype=y[0].dtype)
         return (*y, dlogp)
->>>>>>> 0266f4f7
