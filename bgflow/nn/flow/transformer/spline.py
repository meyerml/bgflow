import warnings
import nflows.transforms.base
import torch

from .base import Transformer

__all__ = [
    "ConditionalSplineTransformer",
]


class ConditionalSplineTransformer(Transformer):
    def __init__(
        self,
        params_net: torch.nn.Module,
        is_circular: bool = False,
        left: float = 0.0,
        right: float = 1.0,
        bottom: float = 0.0,
        top: float = 1.0,
    ):
        """
        Spline transformer transforming variables in [left, right) into variables in [bottom, top).

        Uses `n_bins` spline nodes to define a inverse CDF transform on the interval.

        Uses bayesiains/nflows under the hood.

        Parameters
        ----------
        params_net: torch.nn.Module
            Computes the transformation parameters for `y` conditioned
            on `x`. Input dimension must be `x.shape[-1]`. Output
            dimension must be
                - `y.shape[-1] * n_bins * 3` if splines are circular,
                - `y.shape[-1] * (n_bins * 3 + 1)` if not
                - `y.shape[-1] * n_bins * 3 + n_circular if some transformed variables are circular
            The integer `n_bins` is inferred implicitly from the network output shape.
        is_circular : bool or torch.Tensor
            If True, the boundaries are treated as periodic boundaries, i.e. the pdf is enforced to be continuous.
            If is_circular is a boolean tensor, only the indices at which the tensor is True are treated as periodic
            (tensor shape has to be (y.shape[-1], ) ).

        Raises
        ------
        RuntimeError
            If the `params_net` output does not have the correct shape.

        Notes
        -----
        This transform requires the nflows package to be installed.
        It is available from PyPI and can be installed with `pip install nflows`.

        References
        ----------
        C. Durkan, A. Bekasov, I. Murray, G. Papamakarios, Neural Spline Flows, NeurIPS 2019,
        https://arxiv.org/abs/1906.04032.
        """
        super().__init__()
        self._params_net = params_net
        self._is_circular = torch.as_tensor(is_circular, dtype=torch.bool)
        self._left = left
        self._right = right
        self._bottom = bottom
        self._top = top

    def _compute_params(self, x, y_dim):
        """Compute widths, heights, and slopes from x through the params_net.

        Parameters
        ----------
        x : torch.Tensor
            Conditioner input.
        y_dim : int
            Number of transformed degrees of freedom.

        Returns
        -------
        widths : torch.Tensor
            unnormalized bin widths for the monotonic spline interpolation
            shape ( ... , y_dim, n_bins), where ... represents batch dims
        heights : torch.Tensor
            unnormalized bin heights for the monotonic spline interpolation
            shape ( ... , y_dim, n_bins)
        slopes : torch.Tensor
            unnormalized slopes for the monotonic spline interpolation
            shape (... , y_dim, n_bins + 1)
        """
        params = self._params_net(x)
        # assume that all but the last dim of the params tensor are batch dims
        batch_shape = params.shape[:-1]
        n_bins = params.shape[-1] // (y_dim * 3)
        widths, heights, slopes, noncircular_slopes = torch.split(
            params,
            [n_bins * y_dim, n_bins * y_dim, n_bins * y_dim, self._n_noncircular(y_dim)],
            dim=-1
        )
        widths = widths.reshape(*batch_shape, y_dim, n_bins)
        heights = heights.reshape(*batch_shape, y_dim, n_bins)
        slopes = slopes.reshape(*batch_shape, y_dim, n_bins)
        noncircular_slopes = noncircular_slopes.reshape(*batch_shape, -1)
        # make periodic
        slopes = torch.cat([slopes, slopes[..., [0]]], dim=-1)
        # make noncircular indices non-periodic
        slopes[..., self._noncircular_indices(y_dim), -1] = noncircular_slopes
        return widths, heights, slopes

    def _forward(self, x, y, *args, elementwise_jacobian=False, **kwargs):
        from nflows.transforms.splines import rational_quadratic_spline

        widths, heights, slopes = self._compute_params(x, y.shape[-1])
<<<<<<< HEAD
        z, dlogp = rational_quadratic_spline(
            y,
            widths,
            heights,
            slopes,
            inverse=True,
            left=self._left,
            right=self._right,
            top=self._top,
            bottom=self._bottom,
        )
        if not elementwise_jacobian:
            dlogp = dlogp.sum(dim=-1, keepdim=True)
        return z, dlogp
=======
        rqs = lambda y : rational_quadratic_spline(
                y,
                widths,
                heights,
                slopes,
                inverse=True,
                left=self._left,
                right=self._right,
                top=self._top,
                bottom=self._bottom,
            )
        try:
            z, dlogp = rqs(y)
        except nflows.transforms.base.InputOutsideDomain:
            exceeded_left = (y - self._left).min()
            exceeded_right = (y - self._right).max()
            warnings.warn(
                f"InputOutsideDomain: min {exceeded_left.item()}; "
                f"max {self._right} + {exceeded_right.item()}",
                UserWarning
            )
            z, dlogp = rqs(y.clamp(self._left, self._right))

        return z, dlogp.sum(dim=-1, keepdim=True)
>>>>>>> 2a6c9815

    def _inverse(self, x, y, *args, elementwise_jacobian=False, **kwargs):
        from nflows.transforms.splines import rational_quadratic_spline

        widths, heights, slopes = self._compute_params(x, y.shape[-1])
        rqs = lambda y: rational_quadratic_spline(
            y,
            widths,
            heights,
            slopes,
            inverse=False,
            left=self._left,
            right=self._right,
            top=self._top,
            bottom=self._bottom,
        )
<<<<<<< HEAD
        if not elementwise_jacobian:
            dlogp = dlogp.sum(dim=-1, keepdim=True)
        return z, dlogp
=======
        try:
            z, dlogp = rqs(y)
        except nflows.transforms.base.InputOutsideDomain:
            exceeded_left = (y - self._left).min()
            exceeded_right = (y - self._right).max()
            warnings.warn(
                f"InputOutsideDomain: min {exceeded_left.item()}; "
                f"max {self._right} + {exceeded_right.item()}",
                UserWarning
            )
            z, dlogp = rqs(y.clamp(self._left, self._right))

        return z, dlogp.sum(dim=-1, keepdim=True)
>>>>>>> 2a6c9815

    def _n_noncircular(self, y_dim):
        if self._is_circular.all():
            return 0
        elif not self._is_circular.any():
            return y_dim
        else:
            return self._is_circular.sum()

    def _noncircular_indices(self, y_dim):
        if self._is_circular.all():
            return slice(0)
        elif not self._is_circular.any():
            return slice(None)
        else:
            return torch.logical_not(self._is_circular)<|MERGE_RESOLUTION|>--- conflicted
+++ resolved
@@ -109,22 +109,6 @@
         from nflows.transforms.splines import rational_quadratic_spline
 
         widths, heights, slopes = self._compute_params(x, y.shape[-1])
-<<<<<<< HEAD
-        z, dlogp = rational_quadratic_spline(
-            y,
-            widths,
-            heights,
-            slopes,
-            inverse=True,
-            left=self._left,
-            right=self._right,
-            top=self._top,
-            bottom=self._bottom,
-        )
-        if not elementwise_jacobian:
-            dlogp = dlogp.sum(dim=-1, keepdim=True)
-        return z, dlogp
-=======
         rqs = lambda y : rational_quadratic_spline(
                 y,
                 widths,
@@ -148,8 +132,9 @@
             )
             z, dlogp = rqs(y.clamp(self._left, self._right))
 
-        return z, dlogp.sum(dim=-1, keepdim=True)
->>>>>>> 2a6c9815
+        if not elementwise_jacobian:
+            dlogp = dlogp.sum(dim=-1, keepdim=True)
+        return z, dlogp
 
     def _inverse(self, x, y, *args, elementwise_jacobian=False, **kwargs):
         from nflows.transforms.splines import rational_quadratic_spline
@@ -166,11 +151,6 @@
             top=self._top,
             bottom=self._bottom,
         )
-<<<<<<< HEAD
-        if not elementwise_jacobian:
-            dlogp = dlogp.sum(dim=-1, keepdim=True)
-        return z, dlogp
-=======
         try:
             z, dlogp = rqs(y)
         except nflows.transforms.base.InputOutsideDomain:
@@ -183,8 +163,9 @@
             )
             z, dlogp = rqs(y.clamp(self._left, self._right))
 
-        return z, dlogp.sum(dim=-1, keepdim=True)
->>>>>>> 2a6c9815
+        if not elementwise_jacobian:
+            dlogp = dlogp.sum(dim=-1, keepdim=True)
+        return z, dlogp
 
     def _n_noncircular(self, y_dim):
         if self._is_circular.all():
